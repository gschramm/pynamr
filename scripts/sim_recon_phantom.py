--- conflicted
+++ resolved
@@ -126,12 +126,6 @@
     (ncoils, n, n, n))
 # seed the random generator
 np.random.seed(seed)
-<<<<<<< HEAD
-# results dir
-results_dir += f"_{phantom}"
-if not os.path.exists(results_dir):
-    os.makedirs(results_dir)
-=======
 # folders with data and results
 sdir = '/uz/data/Admin/ngeworkingresearch/MarinaFilipovic/SodiumMRIdata/'
 if phantom=='rod':
@@ -213,7 +207,6 @@
     else:
         raise NotImplementedError
     print("Saved results and input parameters")
->>>>>>> dd7846eb
 
 #-------------------------------------------------------------------------------------
 # setup the base phantom
@@ -322,23 +315,9 @@
     unknowns_sim[pynamr.VarName.GAMMA].value = gam
 
 elif model_sim == "fixedcomp":
-<<<<<<< HEAD
     x = np.stack([x1, x2], axis=0)
     # add imaginary dimension
     x = np.stack([x, 0 * x], axis=-1)
-=======
-    if model_im == "fixedcomp":
-        x = np.stack([x1, x2], axis=0)
-        # add imaginary dimension
-        x = np.stack([x, 0 * x], axis=-1)
-        aimg = x1
-
-        if not dont_save:
-            np.save(os.path.join(sim_dir, 'true_comp0'), x1)
-            np.save(os.path.join(sim_dir, 'true_comp1'), x2)
-    else:
-        raise NotImplementedError
->>>>>>> dd7846eb
 
     # forward model and unknown variables for simulating raw data
     if phantom=="rod":
@@ -351,23 +330,15 @@
     unknowns_sim[pynamr.VarName.PARAM].value = x
 
 # save true images if required
-<<<<<<< HEAD
-if save_results:
-    np.save(os.path.join(results_dir, 'true_conc'), true_conc)
-    np.save(os.path.join(results_dir, 'true_te1'), true_te1)
-    np.save(os.path.join(results_dir, 'true_te2'), true_te2)
-    np.save(os.path.join(results_dir, 'true_gam'), true_gam)
-    if model_im=="fixedcomp":
-        np.save(os.path.join(results_dir+'true_comp0.img'), x1)
-        np.save(os.path.join(results_dir+'true_comp1.img'), x2)
-=======
 if not dont_save:
     np.save(os.path.join(sim_dir, 'true_conc'), true_conc)
     np.save(os.path.join(sim_dir, 'true_te1'), true_te1)
     np.save(os.path.join(sim_dir, 'true_te2'), true_te2)
     np.save(os.path.join(sim_dir, 'true_gam'), true_gam)
-
->>>>>>> dd7846eb
+    if model_im=="fixedcomp":
+        np.save(os.path.join(sim_dir, 'true_comp0'), x1)
+        np.save(os.path.join(sim_dir, 'true_comp1'), x2)
+
 
 #-------------------------------------------------------------------------------------
 # generate data
